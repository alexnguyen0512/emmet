--- conflicted
+++ resolved
@@ -90,11 +90,7 @@
     @classmethod
     def from_task_docs(
         cls, all_tasks: List[TaskDocument], material_id: MPID, num_samples: int = 200
-<<<<<<< HEAD
-    ):
-=======
     ) -> List["XASDoc"]:
->>>>>>> c6362583
         """
         Converts a set of FEFF Task Documents into XASDocs by merging XANES + EXAFS into XAFS spectra first
         and then merging along equivalent elements to get element averaged spectra
