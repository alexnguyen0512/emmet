--- conflicted
+++ resolved
@@ -199,13 +199,6 @@
                     ] + [Structure.from_dict(init_struc)
                          for init_struc in mat["initial_structures"]]
         for snl in snls:
-<<<<<<< HEAD
-=======
-            snl_struc = StructureNL.from_dict(snl).structure
-            # Get SNL Spacegroup
-            # This try-except fixes issues for some structures where space
-            # group data is not returned by spglib
->>>>>>> 1d4a9921
             try:
                 snl_struc = StructureNL.from_dict(snl).structure
                 # Get SNL Spacegroup
@@ -252,14 +245,6 @@
         else:
             self.logger.info("No items to update")
 
-
-<<<<<<< HEAD
-=======
-DB_indexes = {"ICSD": "icsd_ids", "Pauling": "pf_ids"}
-
-logger = logging.getLogger(__name__)
-
->>>>>>> 1d4a9921
 def aggregate_snls(snls):
     """
     Aggregates a series of SNLs into the fields for a single SNL
