--- conflicted
+++ resolved
@@ -81,7 +81,6 @@
 latt_para_interval = [1.50 - 1.96 * 3.14, 1.50 + 1.96 * 3.14]
 vol_interval = [4.56 - 1.96 * 7.82, 4.56 + 1.96 * 7.82]
 
-
 # minimal schema for now
 MPBUILDER_SCHEMA = {
     "title": "mp_materials",
@@ -94,7 +93,6 @@
         },
     "required": ["task_id", "e_above_hull", "structure"]
 }
-
 
 class MPBuilder(Builder):
     def __init__(self,
@@ -141,13 +139,7 @@
         self.mp_materials.validator = JSONSchemaValidator(MPBUILDER_SCHEMA)
 
         sources = list(
-<<<<<<< HEAD
-            filter(None, [materials, thermo, electronic_structure, snls, elastic, dielectric, xrd, dois, propnet]))
-=======
-            filter(None, [materials, thermo, electronic_structure, snls,
-                          elastic, dielectric, xrd, dois, magnetism,
-                          bond_valence, propnet]))
->>>>>>> ee99da24
+            filter(None, [materials, thermo, electronic_structure, snls, elastic, dielectric, xrd, dois, magnetism, bond_valence, propnet]))
 
         super().__init__(sources=sources, targets=[mp_materials], **kwargs)
 
