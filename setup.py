--- conflicted
+++ resolved
@@ -23,14 +23,9 @@
         zip_safe=False,
         install_requires=[
             'atomate', 'pymatgen>=2018.4.20','maggma','monty',
-<<<<<<< HEAD
             'six', 'pydash', 'tqdm', 'matminer', 'log4mongo', 'prettytable',
-            'prettyplotlib', 'pybtex', 'Click', 'networkx', 'sumo', 'robocrys'
-=======
-            'six', 'pydash', 'tqdm', 'matminer',
-            'prettyplotlib', 'pybtex', 'networkx', 'sumo',
-            'robocrys', 'urllib3<1.25',
->>>>>>> 2f4b7831
+            'prettyplotlib', 'pybtex', 'Click', 'networkx', 'sumo',
+            'robocrys', 'urllib3<1.25'
         ],
         classifiers=["Programming Language :: Python :: 3",
                      "Programming Language :: Python :: 3.6",
