--- conflicted
+++ resolved
@@ -9,9 +9,6 @@
   - repo: https://github.com/ambv/black
     rev: stable
     hooks:
-<<<<<<< HEAD
-    - id: black
-=======
     - id: black
       language_version: python3.8
 
@@ -19,5 +16,4 @@
     rev: 5.5.2
     hooks:
       - id: isort
-        files: 'emmet-core/*'
->>>>>>> 89f61e90
+        files: 'emmet-core/*'